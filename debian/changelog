designate (2014.1-8) unstable; urgency=medium

<<<<<<< HEAD
  * Now build-depends on openstack-pkg-tools >= 12~.

 -- Thomas Goirand <zigo@debian.org>  Thu, 05 Jun 2014 09:08:52 +0000
=======
  * Fixed new upstream URL in debian/rules.
  * Added sqlite3 as depends: for designate-common (Closes: #754673).

 -- Thomas Goirand <zigo@debian.org>  Sun, 13 Jul 2014 23:15:25 +0800
>>>>>>> a67e907b

designate (2014.1-7) unstable; urgency=medium

  * Added missing depends on dbconfig-common (Closes: #749316).

 -- Thomas Goirand <zigo@debian.org>  Mon, 02 Jun 2014 03:04:37 +0000

designate (2014.1-6) unstable; urgency=medium

  * Do not use addgroup in config script (Closes: #749316).

 -- Thomas Goirand <zigo@debian.org>  Fri, 30 May 2014 09:25:43 +0800

designate (2014.1-5) unstable; urgency=medium

  * Added a copytruncate in logrotate scripts.

 -- Thomas Goirand <zigo@debian.org>  Thu, 29 May 2014 14:04:33 +0800

designate (2014.1-4) unstable; urgency=medium

  * Added missing dependency on adduser (Closes: #749316).

 -- Thomas Goirand <zigo@debian.org>  Tue, 27 May 2014 12:53:18 +0800

designate (2014.1-3) unstable; urgency=medium

  * Added French debconf templates translation thanks to Julien Patriarca
    <leatherface@debian.org> (Closes: #747511).

 -- Thomas Goirand <zigo@debian.org>  Mon, 12 May 2014 05:38:37 +0800

designate (2014.1-2) unstable; urgency=medium

  * Added Portuguese debconf translation, thanks to Américo Monteiro
    <a_monteiro@gmx.com> (Closes: #746599).

 -- Thomas Goirand <zigo@debian.org>  Sat, 03 May 2014 06:59:17 +0000

designate (2014.1-1) unstable; urgency=medium

  * New upsteram release.
  * Uploading to unstable.

 -- Thomas Goirand <zigo@debian.org>  Wed, 30 Apr 2014 00:40:07 +0800

designate (2014.1~rc1-1) experimental; urgency=low

  * New upstream release.

 -- Thomas Goirand <zigo@debian.org>  Wed, 02 Apr 2014 14:02:53 +0800

designate (2014.1~b3-1) experimental; urgency=low

  * Initial release (Closes: #731406).

 -- Thomas Goirand <zigo@debian.org>  Thu, 05 Dec 2013 09:55:26 +0800<|MERGE_RESOLUTION|>--- conflicted
+++ resolved
@@ -1,15 +1,15 @@
-designate (2014.1-8) unstable; urgency=medium
+designate (2014.1-9) unstable; urgency=medium
 
-<<<<<<< HEAD
-  * Now build-depends on openstack-pkg-tools >= 12~.
-
- -- Thomas Goirand <zigo@debian.org>  Thu, 05 Jun 2014 09:08:52 +0000
-=======
   * Fixed new upstream URL in debian/rules.
   * Added sqlite3 as depends: for designate-common (Closes: #754673).
 
  -- Thomas Goirand <zigo@debian.org>  Sun, 13 Jul 2014 23:15:25 +0800
->>>>>>> a67e907b
+
+designate (2014.1-8) unstable; urgency=medium
+
+  * Now build-depends on openstack-pkg-tools >= 12~.
+
+ -- Thomas Goirand <zigo@debian.org>  Thu, 05 Jun 2014 09:08:52 +0000
 
 designate (2014.1-7) unstable; urgency=medium
 
