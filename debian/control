Source: designate
Section: net
Priority: extra
Maintainer: PKG OpenStack <openstack-devel@lists.alioth.debian.org>
Uploaders: Julien Danjou <acid@debian.org>,
           Thomas Goirand <zigo@debian.org>,
           Mehdi Abaakouk <sileht@sileht.net>
Build-Depends: debhelper (>= 9),
               openstack-pkg-tools (>= 12~),
               python-all (>= 2.6.6-3~),
               python-pbr (>=0.6),
               python-setuptools,
               python-sphinx
Build-Depends-Indep: python-anyjson (>= 0.3.3),
                     python-babel (>= 1.3),
                     python-cliff,
                     python-cmd2,
                     python-coverage (>= 3.6),
                     python-dnspython,
                     python-eventlet (>= 0.13.0),
                     python-extras,
                     python-fixtures (>= 0.3.14),
                     python-flask (>= 0.10),
                     python-hacking (>= 0.8.0),
                     python-iso8601 (>= 0.1.8),
                     python-jsonschema (>= 2.0.0),
                     python-keystoneclient (>= 1:0.6.0),
                     python-kombu (>= 2.4.8),
                     python-lockfile,
                     python-migrate (>= 0.8.2),
                     python-mock (>= 1.0),
                     python-mox,
                     python-netaddr (>= 0.7.6),
                     python-neutronclient (>= 2.3.4),
                     python-oslo.config (>= 1:1.2.0),
                     python-oslo.rootwrap,
                     python-paste,
                     python-pastedeploy (>= 1.5.0),
                     python-pecan (>= 0.4.5),
                     python-prettytable (>= 0.6),
                     python-routes,
                     python-six (>= 1.5.2),
                     python-sphinxcontrib-httpdomain,
                     python-sqlalchemy (>= 0.7.8),
                     python-stevedore (>= 0.14),
                     python-subunit (>= 0.0.18),
                     python-testscenarios (>= 0.4),
                     python-testtools (>= 0.9.34),
                     python-webob (>= 1.2.3),
                     python-webtest (>= 2.0),
                     sqlite3,
                     subunit (>= 0.0.18),
                     testrepository (>= 0.0.18)
Standards-Version: 3.9.5
Vcs-Browser: http://anonscm.debian.org/gitweb/?p=openstack/designate.git;a=summary
Vcs-Git: git://anonscm.debian.org/openstack/designate.git
Homepage: https://github.com/stackforge/designate

Package: python-designate
Section: python
Architecture: all
Pre-Depends: dpkg (>= 1.15.6~)
Depends: python-anyjson (>= 0.3.3),
         python-babel (>= 1.3),
         python-cliff,
         python-cmd2,
         python-dnspython,
         python-eventlet (>= 0.13.0),
         python-extras,
         python-flask (>= 0.10),
         python-iso8601 (>= 0.1.8),
         python-jsonschema (>= 2.0.0),
         python-keystoneclient (>= 1:0.6.0),
         python-kombu (>= 2.4.8),
         python-lockfile,
         python-migrate (>= 0.8.2),
         python-mysqldb,
         python-netaddr (>= 0.7.6),
         python-neutronclient (>= 2.3.4),
         python-oslo.config (>= 1:1.2.0),
         python-oslo.rootwrap,
         python-paste,
         python-pastedeploy (>= 1.5.0),
         python-pbr (>= 0.6),
         python-pecan (>= 0.4.5),
         python-prettytable (>= 0.6),
         python-pyparsing,
         python-routes,
         python-six (>= 1.5.2),
         python-sqlalchemy,
         python-stevedore (>= 0.14),
         python-webob (>= 1.2.3),
         ${misc:Depends},
         ${python:Depends}
Provides: ${python:Provides}
XB-Python-Version: ${python:Versions}
Description: OpenStack DNS as a Service - Python libs
 Designate provides DNSaaS services for OpenStack. It provides a multi-tenant
 REST API for domain & record management. It is Integrated with Keystone for
 authentication, and provides a framework in place to integrate with Nova and
 Neutron notifications (for auto-generated records). Designate supports
 PowerDNS and Bind9 out of the box.
 .
 This package provides the Python libraries.

Package: designate-common
Architecture: all
Pre-Depends: dpkg (>= 1.15.6~)
Depends: adduser,
         dbconfig-common,
         python-designate (= ${binary:Version}),
<<<<<<< HEAD
=======
         sqlite3,
>>>>>>> a67e907b
         ${misc:Depends}
Description: OpenStack DNS as a Service - common files
 Designate provides DNSaaS services for OpenStack. It provides a multi-tenant
 REST API for domain & record management. It is Integrated with Keystone for
 authentication, and provides a framework in place to integrate with Nova and
 Neutron notifications (for auto-generated records). Designate supports
 PowerDNS and Bind9 out of the box.
 .
 This package provides common files.

Package: designate
Architecture: all
Pre-Depends: dpkg (>= 1.15.6~)
Depends: designate-agent (= ${binary:Version}),
         designate-api (= ${binary:Version}),
         designate-central (= ${binary:Version}),
         designate-common (= ${binary:Version}),
         ${misc:Depends},
         ${python:Depends}
Description: OpenStack DNS as a Service - metapackage
 Designate provides DNSaaS services for OpenStack. It provides a multi-tenant
 REST API for domain & record management. It is Integrated with Keystone for
 authentication, and provides a framework in place to integrate with Nova and
 Neutron notifications (for auto-generated records). Designate supports
 PowerDNS and Bind9 out of the box.
 .
 This package is a metapackage that helps installing all of Designate at once.

Package: designate-api
Architecture: all
Pre-Depends: dpkg (>= 1.15.6~)
Depends: designate-common (= ${binary:Version}),
         python-designate (= ${binary:Version}),
         ${misc:Depends},
         ${python:Depends}
Description: OpenStack DNS as a Service - API server
 Designate provides DNSaaS services for OpenStack. It provides a multi-tenant
 REST API for domain & record management. It is Integrated with Keystone for
 authentication, and provides a framework in place to integrate with Nova and
 Neutron notifications (for auto-generated records). Designate supports
 PowerDNS and Bind9 out of the box.
 .
 This package provides the REST API server.

Package: designate-central
Architecture: all
Pre-Depends: dpkg (>= 1.15.6~)
Depends: designate-common (= ${binary:Version}),
         python-designate (= ${binary:Version}),
         ${misc:Depends},
         ${python:Depends}
Description: OpenStack DNS as a Service - central daemon
 Designate provides DNSaaS services for OpenStack. It provides a multi-tenant
 REST API for domain & record management. It is Integrated with Keystone for
 authentication, and provides a framework in place to integrate with Nova and
 Neutron notifications (for auto-generated records). Designate supports
 PowerDNS and Bind9 out of the box.
 .
 This package provides the central daemon.

Package: designate-agent
Architecture: all
Pre-Depends: dpkg (>= 1.15.6~)
Depends: designate-common (= ${binary:Version}),
         python-designate (= ${binary:Version}),
         ${misc:Depends},
         ${python:Depends}
Description: OpenStack DNS as a Service - agent
 Designate provides DNSaaS services for OpenStack. It provides a multi-tenant
 REST API for domain & record management. It is Integrated with Keystone for
 authentication, and provides a framework in place to integrate with Nova and
 Neutron notifications (for auto-generated records). Designate supports
 PowerDNS and Bind9 out of the box.
 .
 This package provides the agent.

Package: designate-sink
Architecture: all
Pre-Depends: dpkg (>= 1.15.6~)
Depends: designate-common (= ${binary:Version}),
         python-designate (= ${binary:Version}),
         ${misc:Depends},
         ${python:Depends}
Description: OpenStack DNS as a Service - sink
 Designate provides DNSaaS services for OpenStack. It provides a multi-tenant
 REST API for domain & record management. It is Integrated with Keystone for
 authentication, and provides a framework in place to integrate with Nova and
 Neutron notifications (for auto-generated records). Designate supports
 PowerDNS and Bind9 out of the box.
 .
 This package provides the sink service.

Package: designate-doc
Section: doc
Architecture: all
Pre-Depends: dpkg (>= 1.15.6~)
Depends: ${misc:Depends}, ${sphinxdoc:Depends}
Description: OpenStack DNS as a Service - doc
 Designate provides DNSaaS services for OpenStack. It provides a multi-tenant
 REST API for domain & record management. It is Integrated with Keystone for
 authentication, and provides a framework in place to integrate with Nova and
 Neutron notifications (for auto-generated records). Designate supports
 PowerDNS and Bind9 out of the box.
 .
 This package contains the documentation.<|MERGE_RESOLUTION|>--- conflicted
+++ resolved
@@ -109,10 +109,7 @@
 Depends: adduser,
          dbconfig-common,
          python-designate (= ${binary:Version}),
-<<<<<<< HEAD
-=======
          sqlite3,
->>>>>>> a67e907b
          ${misc:Depends}
 Description: OpenStack DNS as a Service - common files
  Designate provides DNSaaS services for OpenStack. It provides a multi-tenant
